<<<<<<< HEAD
/**
 * Copyright (C) 2015 by Liangliang Nan (liangliang.nan@gmail.com)
 * https://3d.bk.tudelft.nl/liangliang/
 *
 * This file is part of Easy3D. If it is useful in your research/work,
 * I would be grateful if you show your appreciation by citing it:
 * ------------------------------------------------------------------
 *      Liangliang Nan.
 *      Easy3D: a lightweight, easy-to-use, and efficient C++
 *      library for processing and rendering 3D data. 2018.
 * ------------------------------------------------------------------
 * Easy3D is free software; you can redistribute it and/or modify
 * it under the terms of the GNU General Public License Version 3
 * as published by the Free Software Foundation.
 *
 * Easy3D is distributed in the hope that it will be useful,
 * but WITHOUT ANY WARRANTY; without even the implied warranty of
 * MERCHANTABILITY or FITNESS FOR A PARTICULAR PURPOSE. See the
 * GNU General Public License for more details.
 *
 * You should have received a copy of the GNU General Public License
 * along with this program. If not, see <http://www.gnu.org/licenses/>.
 */

#include "camera_calibration.h"
#include "matrix_algo.h"


using namespace easy3d;


/**
 * TODO: Finish this function for calibrating a camera from the corresponding 3D-2D point pairs.
 *       You may define a few functions for some sub-tasks.
 *
 * @param points_3d   An array of 3D points.
 * @param points_2d   An array of 2D points.
 * @return True on success, otherwise false. On success, the camera parameters are returned by
 *           - fx and fy: the focal length (in our slides, we use 'alpha' and 'beta'),
 *           - cx and cy: the principal point (in our slides, we use 'u0' and 'v0'),
 *           - skew:      the skew factor ('-alpha * cot_theta')
 *           - R:         the 3x3 rotation matrix encoding camera orientation.
 *           - t:         a 3D vector encoding camera location.
 */

bool CameraCalibration::calibration(
        const std::vector<vec3>& points_3d,
        const std::vector<vec2>& points_2d,
        float& fx, float& fy,
        float& cx, float& cy,
        float& skew,
        mat3& R,
        vec3& t)
{
    // todo: remove this in final version
    std::cout << std::endl;
    std::cout << "TODO: I am going to implement the calibration() function in the following file:" << std::endl
              << "\t" << __FILE__ << std::endl;
    std::cout << "TODO: After implementing the calibration() function, I will disable all unrelated output ...\n\n";

    /// TO DO: check if input is valid (e.g., number of correspondences >= 6, sizes of 2D/3D points must match)
    // Already partially implemented:
    //      - in open() method: when reading the file, if a line does not contain exactly 5 values,
    //        none of the coordinates are added to points_2d and points_3d.
    //      - in key_press_event() method: throws error if the size of points_2d or points_3d < 6.

    //check for duplicate and negative points in input:
    std::vector<int> duplicateLocations;

    for (unsigned int i = 0; i < points_3d.size(); i ++ ){
        // check for negative 3D points
        if (points_3d[i].x < 0 || points_3d[i].y < 0 || points_3d[i].x < 0){
            std::cout << "Invalid 3d point with negative coordinates: ("
                      << points_3d[i].x << " "
                      << points_3d[i].y << " "
                      << points_3d[i].z<< ")" << std::endl;
            std::cout << "Point is ignored" << std::endl;

            duplicateLocations.emplace_back(i);
            continue;
        }

        // check for negative 2D points
        if (points_2d[i].x < 0 || points_2d[i].y < 0){
            std::cout << "Invalid 2d point with negative coordinates: ("
                      << points_2d[i].x << " "
                      << points_2d[i].y << ")" << std::endl;
            std::cout << "Point is ignored" << std::endl;

            duplicateLocations.emplace_back(i);
            continue;
        }

        // check for duplicates
        for (unsigned int j = 0; j < points_3d.size(); j ++) {
            if ( i >= j) {
                continue;
            }
            if (points_3d[i].x == points_3d[j].x
                && points_3d[i].y == points_3d[j].y
                && points_3d[i].z == points_3d[j].z) {

                std::cout << "Duplicate 3d point with coordinates: ("
                          << points_3d[i][0] << " "
                          << points_3d[i][1] << " "
                          << points_3d[i][2] << ")" << std::endl;
                std::cout << "Point is ignored" << std::endl;

                duplicateLocations.emplace_back(i);
                break;
            }
        }
    }

    // check if the size after removal is big enough
    if (points_3d.size() - duplicateLocations.size() < 6){
        std::cerr << "expecting at least 6 unique pairs of 3D/2D corresponding points" << std::endl;
        return false;
    }

    // remove invalid points from data:
    for(int i = duplicateLocations.size(); i--;){
        points_3d_.erase(points_3d.begin() + i);
        points_2d_.erase(points_2d.begin() + i);
    }

    /// TASK: construct the P matrix (so P * m = 0).

    // P initialized with 0s, size (2*[number of point pairs], 3)
    int height = (int) points_2d.size() * 2;  // 2n
    Matrix<double> P(height, 12,  0.0);

    // x_coor_pi * (m3 * Pi) - m1 * Pi = 0
    // y_coor_pi * (m3 * Pi) - m2 * Pi = 0

    // P matrix is entire system of equations (see above)
    // m = M as a vector of size (1, 12)
    // P size = (2n, (4 * 3))
    // P * m = 0

    // filling P: for each point pair
    for (int i = 0; i < (int) points_2d_.size(); ++i) {
        // P_i = real world coordinate
        double Px = points_3d_[i][0];
        double Py = points_3d_[i][1];
        double Pz = points_3d_[i][2];

        // filling the rows of P: twice, for x and y of the 2d point (u & v)
        for (int j = 0; j < 2; ++j) {
            // Pi^T
            P(i*2 + j, 0 + j*4) = Px;
            P(i*2 + j, 1 + j*4) = Py;
            P(i*2 + j, 2 + j*4) = Pz;
            P(i*2 + j, 3 + j*4) = 1.0;
            // -[u or v] * Pi^T
            P(i*2 + j, 8) = -points_2d_[i][j] * Px;
            P(i*2 + j, 9) = -points_2d_[i][j] * Py;
            P(i*2 + j, 10) = -points_2d_[i][j] * Pz;
            P(i*2 + j, 11) = -points_2d_[i][j] * 1.0;
        }
    }

    std::cout << "P: \n" << P << std::endl;

    /// TASK: solve for M (the whole projection matrix, i.e., M = K * [R, t]) using SVD decomposition.
    ///   Optional: you can check if your M is correct by applying M on the 3D points. If correct, the projected point
    ///             should be very close to your input images points.

    Matrix<double> U(height, height, 0.0);   // initialized with 0s
    Matrix<double> S(height, 12, 0.0);   // initialized with 0s
    Matrix<double> V(12, 12, 0.0);   // initialized with 0s

    // Compute the SVD decomposition of P
    svd_decompose(P, U, S, V);

    // M from m (m = last column of V)
    Matrix<double> M(3, 4, 0.0);    // initialized with 0s

    // populate M

    for (int i = 0; i < 3; i ++){
        for (int j = 0; j < 4; j++){
            M(i,j) = V(i * 4 + j, 11);
        }
    }
    std::cout << "M: \n" << M << std::endl;

    // check if M is correct by applying it to the 3D points
    for (int i=0; i<points_2d_.size(); ++i) {
//        std::vector<double> pts_3d = {points_3d_[i][0], points_3d_[i][1], points_3d_[i][2], 1.0};   // homogenous
        Matrix<double> pts_3d(4, 1, 0.0);
        pts_3d[0][0] = points_3d_[i][0];
        pts_3d[1][0] = points_3d_[i][1];
        pts_3d[2][0] = points_3d_[i][2];
        pts_3d[3][0] = 1.0;
        auto test_pts = M * pts_3d;
        std::cout << "\t real points: " << i << ": (" << points_3d_[i] << ") <-> (" << points_2d_[i] << ")" << std::endl;
        std::cout << "\t own points:  " << i << ": (" << test_pts[0][0] / test_pts[2][0] << " "
                                                      << test_pts[0][1] / test_pts[2][0] << ")" << std::endl;

    }

    /// TASK: extract intrinsic parameters from M.

    // todo: remove all the print statements in the end

    // M = A b

    // A = the three leftmost columns of M, b = column 4
    auto a1 = M.get_row(0);
    a1 = {a1[0], a1[1], a1[2]};
    auto a2 = M.get_column(1);
    a2 = {a2[0], a2[1], a2[2]};
    auto a3 = M.get_column(2);
    a3 = {a3[0], a3[1], a3[2]};

    std::cout << "A_1: " << a1 << std::endl;
    std::cout << "A_2: " << a2 << std::endl;
    std::cout << "A_3: " << a3 << std::endl;

    /// scaling factor rho
    // todo: norm() in matrix.h already makes sure the length is positive,
    //  so sign determination in rho formula seems unnecessary?

    // rho = +-1 / A3
    float rho =  1 / norm(a3);

    std::cout << "rho: " << rho << std::endl;
    std::cout << "norm(a3): " << norm(a3) << std::endl;
    std::cout << "M: " << M << std::endl;

    /// principal point (cx, cy)

    // cx = rho^2 * A1 * A3
    // cy = rho^2 * A2 * A3

    auto u0 = pow(rho, 2) * a1 * a3;
    auto v0 = pow(rho, 2) * a2 * a3;

    std::cout << "cx: " << u0 << std::endl;
    std::cout << "cy: " << v0 << std::endl;
    cx = u0;
    cy = v0;

    /// skew angle theta

    // theta = cos^-1 (-    (a1 x a3) dot (a2 x a3)
    //                  -------------------------------------
    //                  length(a1 x a3) dot length(a2 x a3) )

    float theta = acos(- ( (cross(a1, a3) * cross(a2, a3)) / (norm(cross(a1, a3)) * norm(cross(a2, a3))) ));

    std::cout << "theta: " << theta << std::endl;
    std::cout << "theta (deg): " << rad2deg(theta) << std::endl;

    /// focal length fx & fy

    // alpha = rho^2 * length(a1 x a3) * sin(theta)
    // beta = rho^2 * length(a2 x a3) * sin(theta)

    float alpha = pow(rho, 2) * norm(cross(a1, a3)) * sin(theta);
    float beta = pow(rho, 2) * norm(cross(a2, a3)) * sin(theta);
    std::cout << "alpha (fx): " << alpha << std::endl;
    std::cout << "beta: " << beta << std::endl;
    std::cout << "fy: " << beta / sin(theta) << std::endl;

    fx = alpha;
    fy = beta / sin(theta);


    /// skew factor

    // skew factor = -alpha * cot(theta)

    skew = -fx * cos(theta);
    std::cout << "skew factor: " << skew << std::endl;


    /// TASK: extract extrinsic parameters from M.

    /// rotation matrix R

    // r1 = row 1 of R, etc.

    // r1 = (a2 x a3) / length(a2 x a3)
    // r2 = r3 x r1
    // r3 = rho * a3

    auto r1 = cross(a2, a3) / norm(cross(a2, a3));
    auto r3 = rho * a3;
    auto r2 = cross(r3, r1);

    std::cout << "r1: " << r1 << std::endl;
    std::cout << "r2: " << r2 << std::endl;
    std::cout << "r3: " << r3 << std::endl;

//    std::cout << "R: " << R << std::endl;

    R(0, 0) = r1[0];
    R(0, 1) = r1[1];
    R(0, 2) = r1[2];

    R(1, 0) = r2[0];
    R(1, 1) = r2[1];
    R(1, 2) = r2[2];

    R(2, 0) = r3[0];
    R(2, 1) = r3[1];
    R(2, 2) = r3[2];

    std::cout << "R: " << R << std::endl;

    /// translation 3D vector t (camera location)

    // t = rho * K^-1 * b

    // K =  | fx    s     cx  |
    //      | 0     fy    cy  |
    //      | 0     0     1   |

    Matrix<double> K(3, 3, 0.0);   // initialized with 0s

    K(0, 0) = fx;
    K(0, 1) = skew;
    K(0, 2) = cx;
    K(1, 1) = fy;
    K(1, 2) = cy;
    K(2, 2) = 1.0;

    std::cout << "K: " << K << std::endl;

    Matrix<double> invK(3, 3);
    inverse(K, invK);

    // todo: is b then the last column of M?
    auto b_T = M.get_column(3);
    Matrix<double> b(3, 1, 0.0);
    b[0][0] = b_T[0];
    b[1][0] = b_T[1];
    b[2][0] = b_T[2];


    Matrix<double> t_T = rho * invK * b;

    std::cout << "inv K: " << invK << std::endl;
    std::cout << "K * inv K: " << K * invK << std::endl;
    std::cout << "t_T: " << t_T << std::endl;

    t[0] = t_T[0][0];
    t[1] = t_T[1][0];
    t[2] = t_T[2][0];

    std::cout << "t: " << t << std::endl;


    /// TASK: uncomment the line below to return true when testing your algorithm and in you final submission.
    // this draws a camera with the calculated M parameters
    return true;



    /// TASK: The following code is just an example showing you SVD decomposition, matrix inversion, and some related.
    /// TASK: Delete the code below (or change "#if 1" in the first line to "#if 0") in you final submission.
#if 0
    std::cout << "[Liangliang:] Camera calibration requires computing the SVD and inverse of matrices.\n"
                 "\tIn this assignment, I provide you with a Matrix data structure for storing matrices of arbitrary\n"
                 "\tsizes (see matrix.h). I also wrote the example code to show you how to:\n"
                 "\t\t- use the dynamic 1D array data structure 'std::vector' from the standard C++ library;\n"
                 "\t\t  The points (both 3D and 2D) are stored in such arrays;\n"
                 "\t\t- use the template matrix class (which can have an arbitrary size);\n"
                 "\t\t- compute the SVD of a matrix;\n"
                 "\t\t- compute the inverse of a matrix;\n"
                 "\t\t- compute the transpose of a matrix.\n"
                 "\tThe following are just the output of these examples. You should delete ALL unrelated code and\n"
                 "\tavoid unnecessary output in you final submission.\n\n";

    // This is a 1D array of 'double' values. Alternatively, you can use 'double mat[25]' but you cannot change it
    // length. With 'std::vector', you can do append/delete/insert elements, and much more. The 'std::vector' can store
    // not only 'double', but also any other types of objects. In case you may want to learn more about 'std::vector'
    // check here: https://en.cppreference.com/w/cpp/container/vector
    std::vector<double> array = {1, 3, 3, 4, 7, 6, 2, 8, 2, 8, 3, 2, 4, 9, 1, 7, 3, 23, 2, 3, 5, 2, 1, 5, 8, 9, 22};
    array.push_back(5); // append 5 to the array (so the size will increase by 1).
    array.insert(array.end(), 10, 3);  // append ten 3 (so the size will grow by 10).

    // To access its values
    for (int i=0; i<array.size(); ++i)
        std::cout << array[i] << " ";  // use 'array[i]' to access its i-th element.
    std::cout << std::endl;

    // Define an m-by-n double valued matrix.
    // Here I use the above array to initialize it. You can also use A(i, j) to initialize/modify/access its elements.
    const int m = 6, n = 5;
    Matrix<double> A(m, n, array.data());    // 'array.data()' returns a pointer to the array.
    std::cout << "M: \n" << A << std::endl;

    Matrix<double> U(m, m, 0.0);   // initialized with 0s
    Matrix<double> S(m, n, 0.0);   // initialized with 0s
    Matrix<double> V(n, n, 0.0);   // initialized with 0s

    // Compute the SVD decomposition of A
    svd_decompose(A, U, S, V);

    // Now let's check if the SVD result is correct

    // Check 1: U is orthogonal, so U * U^T must be identity
    std::cout << "U*U^T: \n" << U * transpose(U) << std::endl;

    // Check 2: V is orthogonal, so V * V^T must be identity
    std::cout << "V*V^T: \n" << V * transpose(V) << std::endl;

    // Check 3: S must be a diagonal matrix
    std::cout << "S: \n" << S << std::endl;

    // Check 4: according to the definition, A = U * S * V^T
    std::cout << "M - U * S * V^T: \n" << A - U * S * transpose(V) << std::endl;

    // Define a 5 by 5 square matrix and compute its inverse.
    Matrix<double> B(5, 5, array.data());    // Here I use part of the above array to initialize B
    // Compute its inverse
    Matrix<double> invB(5, 5);
    inverse(B, invB);
    // Let's check if the inverse is correct
    std::cout << "B * invB: \n" << B * invB << std::endl;

    return false;
    // TODO: delete the above code in you final submission (which are just examples).
#endif
}
















=======
/**
 * Copyright (C) 2015 by Liangliang Nan (liangliang.nan@gmail.com)
 * https://3d.bk.tudelft.nl/liangliang/
 *
 * This file is part of Easy3D. If it is useful in your research/work,
 * I would be grateful if you show your appreciation by citing it:
 * ------------------------------------------------------------------
 *      Liangliang Nan.
 *      Easy3D: a lightweight, easy-to-use, and efficient C++
 *      library for processing and rendering 3D data. 2018.
 * ------------------------------------------------------------------
 * Easy3D is free software; you can redistribute it and/or modify
 * it under the terms of the GNU General Public License Version 3
 * as published by the Free Software Foundation.
 *
 * Easy3D is distributed in the hope that it will be useful,
 * but WITHOUT ANY WARRANTY; without even the implied warranty of
 * MERCHANTABILITY or FITNESS FOR A PARTICULAR PURPOSE. See the
 * GNU General Public License for more details.
 *
 * You should have received a copy of the GNU General Public License
 * along with this program. If not, see <http://www.gnu.org/licenses/>.
 */

#include "camera_calibration.h"
#include "matrix_algo.h"


using namespace easy3d;


/**
 * @param points_3d   An array of 3D points.
 * @param points_2d   An array of 2D points.
 * @return True on success, otherwise false. On success, the camera parameters are returned by
 *           - fx and fy: the focal length (in our slides, we use 'alpha' and 'beta'),
 *           - cx and cy: the principal point (in our slides, we use 'u0' and 'v0'),
 *           - skew:      the skew factor ('-alpha * cot_theta')
 *           - R:         the 3x3 rotation matrix encoding camera orientation.
 *           - t:         a 3D vector encoding camera location.
 */

bool CameraCalibration::calibration(
        const std::vector<vec3>& points_3d,
        const std::vector<vec2>& points_2d,
        float& fx, float& fy,
        float& cx, float& cy,
        float& skew,
        mat3& R,
        vec3& t)
{
    //check for duplicate and negative points in input:
    std::vector<int> duplicateLocations;

    for (unsigned int i = 0; i < points_3d.size(); i ++ ){
        // check for negative 3D points
        if (points_3d[i].x < 0 || points_3d[i].y < 0 || points_3d[i].x < 0){
            std::cout << "Invalid 3d point with negative coordinates: ("
                      << points_3d[i].x << " "
                      << points_3d[i].y << " "
                      << points_3d[i].z<< ")" << std::endl;
            std::cout << "Point is ignored" << std::endl;

            duplicateLocations.emplace_back(i);
            continue;
        }

        // check for negative 2D points
        if (points_2d[i].x < 0 || points_2d[i].y < 0){
            std::cout << "Invalid 2d point with negative coordinates: ("
                      << points_2d[i].x << " "
                      << points_2d[i].y << ")" << std::endl;
            std::cout << "Point is ignored" << std::endl;

            duplicateLocations.emplace_back(i);
            continue;
        }

        // check for duplicates
        for (unsigned int j = 0; j < points_3d.size(); j ++) {
            if ( i >= j) {
                continue;
            }
            if (points_3d[i].x == points_3d[j].x
                && points_3d[i].y == points_3d[j].y
                && points_3d[i].z == points_3d[j].z) {

                std::cout << "Duplicate 3d point with coordinates: ("
                          << points_3d[i][0] << " "
                          << points_3d[i][1] << " "
                          << points_3d[i][2] << ")" << std::endl;
                std::cout << "Point is ignored" << std::endl;

                duplicateLocations.emplace_back(i);
                break;
            }
        }
    }

    // check if the size after removal is big enough
    if (points_3d.size() - duplicateLocations.size() < 6){
        std::cerr << "expecting at least 6 unique pairs of 3D/2D corresponding points" << std::endl;
        return false;
    }

    // remove invalid points from data:
    for(int i = duplicateLocations.size(); i--;){
        points_3d_.erase(points_3d.begin() + i);
        points_2d_.erase(points_2d.begin() + i);
    }

    /// TASK: construct the P matrix (so P * m = 0).

    // P initialized with 0s, size (2*[number of point pairs], 3)
    int height = (int) points_2d.size() * 2;  // 2n
    Matrix<double> P(height, 12,  0.0);

    // filling P: for each point pair
    for (int i = 0; i < (int) points_2d_.size(); ++i) {
        // P_i = real world coordinate
        double Px = points_3d_[i][0];
        double Py = points_3d_[i][1];
        double Pz = points_3d_[i][2];

        // filling the rows of P: twice, for x and y of the 2d point (u & v)
        for (int j = 0; j < 2; ++j) {
            // Pi^T
            P(i*2 + j, 0 + j*4) = Px;
            P(i*2 + j, 1 + j*4) = Py;
            P(i*2 + j, 2 + j*4) = Pz;
            P(i*2 + j, 3 + j*4) = 1.0;
            // -[u or v] * Pi^T
            P(i*2 + j, 8) = -points_2d_[i][j] * Px;
            P(i*2 + j, 9) = -points_2d_[i][j] * Py;
            P(i*2 + j, 10) = -points_2d_[i][j] * Pz;
            P(i*2 + j, 11) = -points_2d_[i][j] * 1.0;
        }
    }

    std::cout << "P: \n" << P << std::endl;

    //solve for M (the whole projection matrix, i.e., M = K * [R, t]) using SVD decomposition.

    Matrix<double> U(height, height, 0.0);   // initialized with 0s
    Matrix<double> S(height, 12, 0.0);   // initialized with 0s
    Matrix<double> V(12, 12, 0.0);   // initialized with 0s

    // Compute the SVD decomposition of P
    svd_decompose(P, U, S, V);

    // M from m (m = last column of V)
    Matrix<double> M(3, 4, 0.0);    // initialized with 0s

    // populate M
    for (int i = 0; i < 3; i ++){
        for (int j = 0; j < 4; j++){
            M(i,j) = V(i * 4 + j, 11);
        }
    }
    std::cout << "M: \n" << M << std::endl;

    // check if M is correct by applying it to the 3D points
    for (int i=0; i<points_2d_.size(); ++i) {
        Matrix<double> pts_3d(4, 1, 0.0);
        pts_3d[0][0] = points_3d_[i][0];
        pts_3d[1][0] = points_3d_[i][1];
        pts_3d[2][0] = points_3d_[i][2];
        pts_3d[3][0] = 1.0;
        auto test_pts = M * pts_3d;
        std::cout << "\t real points: " << i << ": (" << points_3d_[i] << ") <-> (" << points_2d_[i] << ")" << std::endl;
        std::cout << "\t own points:  " << i << ": (" << test_pts[0][0] / test_pts[2][0] << " "
                                                      << test_pts[0][1] / test_pts[2][0] << ")" << std::endl;

    }

    // extract intrinsic parameters from M.
    // A = the three leftmost columns of M, b = column 4
    auto a1 = M.get_row(0);
    a1 = {a1[0], a1[1], a1[2]};
    auto a2 = M.get_row(1);
    a2 = {a2[0], a2[1], a2[2]};
    auto a3 = M.get_row(2);
    a3 = {a3[0], a3[1], a3[2]};

    std::cout << "A_1: " << a1 << std::endl;
    std::cout << "A_2: " << a2 << std::endl;
    std::cout << "A_3: " << a3 << std::endl;

    /// scaling factor rho
    double rho =  1 / norm(a3);

    std::cout << "rho: " << rho << std::endl;
    std::cout << "norm(a3): " << norm(a3) << std::endl;
    std::cout << "M: " << M << std::endl;

    /// principal point (cx, cy)
    auto u0 = pow(rho, 2) * a1 * a3;
    auto v0 = pow(rho, 2) * a2 * a3;

    std::cout << "cx: " << u0 << std::endl;
    std::cout << "cy: " << v0 << std::endl;
    cx = u0;
    cy = v0;

    /// skew angle theta
    double theta = acos(- ( (cross(a1, a3) * cross(a2, a3)) / (norm(cross(a1, a3)) * norm(cross(a2, a3))) ));

    std::cout << "theta: " << theta << std::endl;
    std::cout << "theta (deg): " << rad2deg(theta) << std::endl;

    /// focal length fx & fy

    // alpha = rho^2 * length(a1 x a3) * sin(theta)
    // beta = rho^2 * length(a2 x a3) * sin(theta)

    double alpha = pow(rho, 2) * norm(cross(a1, a3)) * sin(theta);
    double beta = pow(rho, 2) * norm(cross(a2, a3)) * sin(theta);
    std::cout << "alpha (fx): " << alpha << std::endl;
    std::cout << "beta: " << beta << std::endl;
    std::cout << "fy: " << beta / sin(theta) << std::endl;

    fx = (float) alpha;
    fy = (float) (beta / sin(theta));


    /// skew factor
    skew = (float) (- fx * cos(theta));
    std::cout << "skew factor: " << skew << std::endl;


    /// rotation matrix R

    auto r1 = cross(a2, a3) / norm(cross(a2, a3));
    auto r3 = rho * a3;
    auto r2 = cross(r3, r1);

    std::cout << "r1: " << r1 << std::endl;
    std::cout << "r2: " << r2 << std::endl;
    std::cout << "r3: " << r3 << std::endl;

//    std::cout << "R: " << R << std::endl;

    R(0, 0) = r1[0];
    R(0, 1) = r1[1];
    R(0, 2) = r1[2];

    R(1, 0) = r2[0];
    R(1, 1) = r2[1];
    R(1, 2) = r2[2];

    R(2, 0) = r3[0];
    R(2, 1) = r3[1];
    R(2, 2) = r3[2];

    std::cout << "R: " << R << std::endl;

    /// translation 3D vector t (camera location)

    // t = rho * K^-1 * b

    // K =  | fx    s     cx  |
    //      | 0     fy    cy  |
    //      | 0     0     1   |

    Matrix<double> K(3, 3, 0.0);   // initialized with 0s

    K(0, 0) = fx;
    K(0, 1) = skew;
    K(0, 2) = cx;
    K(1, 1) = fy;
    K(1, 2) = cy;
    K(2, 2) = 1.0;

    std::cout << "K: " << K << std::endl;

    Matrix<double> invK(3, 3);
    inverse(K, invK);

    // todo: is b then the last column of M?
    auto b_T = M.get_column(3);
    Matrix<double> b(3, 1, 0.0);
    b[0][0] = b_T[0];
    b[1][0] = b_T[1];
    b[2][0] = b_T[2];


    Matrix<double> t_T = rho * invK * b;

    std::cout << "inv K: " << invK << std::endl;
    std::cout << "K * inv K: " << K * invK << std::endl;
    std::cout << "t_T: " << t_T << std::endl;

    t[0] = t_T[0][0];
    t[1] = t_T[1][0];
    t[2] = t_T[2][0];

    std::cout << "t: " << t << std::endl;


    /// TASK: uncomment the line below to return true when testing your algorithm and in you final submission.
    // this draws a camera with the calculated M parameters
    return true;



    /// TASK: The following code is just an example showing you SVD decomposition, matrix inversion, and some related.
    /// TASK: Delete the code below (or change "#if 1" in the first line to "#if 0") in you final submission.
#if 0
    std::cout << "[Liangliang:] Camera calibration requires computing the SVD and inverse of matrices.\n"
                 "\tIn this assignment, I provide you with a Matrix data structure for storing matrices of arbitrary\n"
                 "\tsizes (see matrix.h). I also wrote the example code to show you how to:\n"
                 "\t\t- use the dynamic 1D array data structure 'std::vector' from the standard C++ library;\n"
                 "\t\t  The points (both 3D and 2D) are stored in such arrays;\n"
                 "\t\t- use the template matrix class (which can have an arbitrary size);\n"
                 "\t\t- compute the SVD of a matrix;\n"
                 "\t\t- compute the inverse of a matrix;\n"
                 "\t\t- compute the transpose of a matrix.\n"
                 "\tThe following are just the output of these examples. You should delete ALL unrelated code and\n"
                 "\tavoid unnecessary output in you final submission.\n\n";

    // This is a 1D array of 'double' values. Alternatively, you can use 'double mat[25]' but you cannot change it
    // length. With 'std::vector', you can do append/delete/insert elements, and much more. The 'std::vector' can store
    // not only 'double', but also any other types of objects. In case you may want to learn more about 'std::vector'
    // check here: https://en.cppreference.com/w/cpp/container/vector
    std::vector<double> array = {1, 3, 3, 4, 7, 6, 2, 8, 2, 8, 3, 2, 4, 9, 1, 7, 3, 23, 2, 3, 5, 2, 1, 5, 8, 9, 22};
    array.push_back(5); // append 5 to the array (so the size will increase by 1).
    array.insert(array.end(), 10, 3);  // append ten 3 (so the size will grow by 10).

    // To access its values
    for (int i=0; i<array.size(); ++i)
        std::cout << array[i] << " ";  // use 'array[i]' to access its i-th element.
    std::cout << std::endl;

    // Define an m-by-n double valued matrix.
    // Here I use the above array to initialize it. You can also use A(i, j) to initialize/modify/access its elements.
    const int m = 6, n = 5;
    Matrix<double> A(m, n, array.data());    // 'array.data()' returns a pointer to the array.
    std::cout << "M: \n" << A << std::endl;

    Matrix<double> U(m, m, 0.0);   // initialized with 0s
    Matrix<double> S(m, n, 0.0);   // initialized with 0s
    Matrix<double> V(n, n, 0.0);   // initialized with 0s

    // Compute the SVD decomposition of A
    svd_decompose(A, U, S, V);

    // Now let's check if the SVD result is correct

    // Check 1: U is orthogonal, so U * U^T must be identity
    std::cout << "U*U^T: \n" << U * transpose(U) << std::endl;

    // Check 2: V is orthogonal, so V * V^T must be identity
    std::cout << "V*V^T: \n" << V * transpose(V) << std::endl;

    // Check 3: S must be a diagonal matrix
    std::cout << "S: \n" << S << std::endl;

    // Check 4: according to the definition, A = U * S * V^T
    std::cout << "M - U * S * V^T: \n" << A - U * S * transpose(V) << std::endl;

    // Define a 5 by 5 square matrix and compute its inverse.
    Matrix<double> B(5, 5, array.data());    // Here I use part of the above array to initialize B
    // Compute its inverse
    Matrix<double> invB(5, 5);
    inverse(B, invB);
    // Let's check if the inverse is correct
    std::cout << "B * invB: \n" << B * invB << std::endl;

    return false;
    // TODO: delete the above code in you final submission (which are just examples).
#endif
}

















>>>>>>> 7eff228b
<|MERGE_RESOLUTION|>--- conflicted
+++ resolved
@@ -1,4 +1,3 @@
-<<<<<<< HEAD
 /**
  * Copyright (C) 2015 by Liangliang Nan (liangliang.nan@gmail.com)
  * https://3d.bk.tudelft.nl/liangliang/
@@ -31,9 +30,6 @@
 
 
 /**
- * TODO: Finish this function for calibrating a camera from the corresponding 3D-2D point pairs.
- *       You may define a few functions for some sub-tasks.
- *
  * @param points_3d   An array of 3D points.
  * @param points_2d   An array of 2D points.
  * @return True on success, otherwise false. On success, the camera parameters are returned by
@@ -53,18 +49,6 @@
         mat3& R,
         vec3& t)
 {
-    // todo: remove this in final version
-    std::cout << std::endl;
-    std::cout << "TODO: I am going to implement the calibration() function in the following file:" << std::endl
-              << "\t" << __FILE__ << std::endl;
-    std::cout << "TODO: After implementing the calibration() function, I will disable all unrelated output ...\n\n";
-
-    /// TO DO: check if input is valid (e.g., number of correspondences >= 6, sizes of 2D/3D points must match)
-    // Already partially implemented:
-    //      - in open() method: when reading the file, if a line does not contain exactly 5 values,
-    //        none of the coordinates are added to points_2d and points_3d.
-    //      - in key_press_event() method: throws error if the size of points_2d or points_3d < 6.
-
     //check for duplicate and negative points in input:
     std::vector<int> duplicateLocations;
 
@@ -130,14 +114,6 @@
     // P initialized with 0s, size (2*[number of point pairs], 3)
     int height = (int) points_2d.size() * 2;  // 2n
     Matrix<double> P(height, 12,  0.0);
-
-    // x_coor_pi * (m3 * Pi) - m1 * Pi = 0
-    // y_coor_pi * (m3 * Pi) - m2 * Pi = 0
-
-    // P matrix is entire system of equations (see above)
-    // m = M as a vector of size (1, 12)
-    // P size = (2n, (4 * 3))
-    // P * m = 0
 
     // filling P: for each point pair
     for (int i = 0; i < (int) points_2d_.size(); ++i) {
@@ -163,9 +139,7 @@
 
     std::cout << "P: \n" << P << std::endl;
 
-    /// TASK: solve for M (the whole projection matrix, i.e., M = K * [R, t]) using SVD decomposition.
-    ///   Optional: you can check if your M is correct by applying M on the 3D points. If correct, the projected point
-    ///             should be very close to your input images points.
+    //solve for M (the whole projection matrix, i.e., M = K * [R, t]) using SVD decomposition.
 
     Matrix<double> U(height, height, 0.0);   // initialized with 0s
     Matrix<double> S(height, 12, 0.0);   // initialized with 0s
@@ -178,7 +152,6 @@
     Matrix<double> M(3, 4, 0.0);    // initialized with 0s
 
     // populate M
-
     for (int i = 0; i < 3; i ++){
         for (int j = 0; j < 4; j++){
             M(i,j) = V(i * 4 + j, 11);
@@ -188,7 +161,6 @@
 
     // check if M is correct by applying it to the 3D points
     for (int i=0; i<points_2d_.size(); ++i) {
-//        std::vector<double> pts_3d = {points_3d_[i][0], points_3d_[i][1], points_3d_[i][2], 1.0};   // homogenous
         Matrix<double> pts_3d(4, 1, 0.0);
         pts_3d[0][0] = points_3d_[i][0];
         pts_3d[1][0] = points_3d_[i][1];
@@ -201,18 +173,13 @@
 
     }
 
-    /// TASK: extract intrinsic parameters from M.
-
-    // todo: remove all the print statements in the end
-
-    // M = A b
-
+    // extract intrinsic parameters from M.
     // A = the three leftmost columns of M, b = column 4
     auto a1 = M.get_row(0);
     a1 = {a1[0], a1[1], a1[2]};
-    auto a2 = M.get_column(1);
+    auto a2 = M.get_row(1);
     a2 = {a2[0], a2[1], a2[2]};
-    auto a3 = M.get_column(2);
+    auto a3 = M.get_row(2);
     a3 = {a3[0], a3[1], a3[2]};
 
     std::cout << "A_1: " << a1 << std::endl;
@@ -220,21 +187,13 @@
     std::cout << "A_3: " << a3 << std::endl;
 
     /// scaling factor rho
-    // todo: norm() in matrix.h already makes sure the length is positive,
-    //  so sign determination in rho formula seems unnecessary?
-
-    // rho = +-1 / A3
-    float rho =  1 / norm(a3);
+    double rho =  1 / norm(a3);
 
     std::cout << "rho: " << rho << std::endl;
     std::cout << "norm(a3): " << norm(a3) << std::endl;
     std::cout << "M: " << M << std::endl;
 
     /// principal point (cx, cy)
-
-    // cx = rho^2 * A1 * A3
-    // cy = rho^2 * A2 * A3
-
     auto u0 = pow(rho, 2) * a1 * a3;
     auto v0 = pow(rho, 2) * a2 * a3;
 
@@ -244,12 +203,7 @@
     cy = v0;
 
     /// skew angle theta
-
-    // theta = cos^-1 (-    (a1 x a3) dot (a2 x a3)
-    //                  -------------------------------------
-    //                  length(a1 x a3) dot length(a2 x a3) )
-
-    float theta = acos(- ( (cross(a1, a3) * cross(a2, a3)) / (norm(cross(a1, a3)) * norm(cross(a2, a3))) ));
+    double theta = acos(- ( (cross(a1, a3) * cross(a2, a3)) / (norm(cross(a1, a3)) * norm(cross(a2, a3))) ));
 
     std::cout << "theta: " << theta << std::endl;
     std::cout << "theta (deg): " << rad2deg(theta) << std::endl;
@@ -259,33 +213,22 @@
     // alpha = rho^2 * length(a1 x a3) * sin(theta)
     // beta = rho^2 * length(a2 x a3) * sin(theta)
 
-    float alpha = pow(rho, 2) * norm(cross(a1, a3)) * sin(theta);
-    float beta = pow(rho, 2) * norm(cross(a2, a3)) * sin(theta);
+    double alpha = pow(rho, 2) * norm(cross(a1, a3)) * sin(theta);
+    double beta = pow(rho, 2) * norm(cross(a2, a3)) * sin(theta);
     std::cout << "alpha (fx): " << alpha << std::endl;
     std::cout << "beta: " << beta << std::endl;
     std::cout << "fy: " << beta / sin(theta) << std::endl;
 
-    fx = alpha;
-    fy = beta / sin(theta);
+    fx = (float) alpha;
+    fy = (float) (beta / sin(theta));
 
 
     /// skew factor
-
-    // skew factor = -alpha * cot(theta)
-
-    skew = -fx * cos(theta);
+    skew = (float) (- fx * cos(theta));
     std::cout << "skew factor: " << skew << std::endl;
 
 
-    /// TASK: extract extrinsic parameters from M.
-
     /// rotation matrix R
-
-    // r1 = row 1 of R, etc.
-
-    // r1 = (a2 x a3) / length(a2 x a3)
-    // r2 = r3 x r1
-    // r3 = rho * a3
 
     auto r1 = cross(a2, a3) / norm(cross(a2, a3));
     auto r3 = rho * a3;
@@ -443,394 +386,3 @@
 
 
 
-=======
-/**
- * Copyright (C) 2015 by Liangliang Nan (liangliang.nan@gmail.com)
- * https://3d.bk.tudelft.nl/liangliang/
- *
- * This file is part of Easy3D. If it is useful in your research/work,
- * I would be grateful if you show your appreciation by citing it:
- * ------------------------------------------------------------------
- *      Liangliang Nan.
- *      Easy3D: a lightweight, easy-to-use, and efficient C++
- *      library for processing and rendering 3D data. 2018.
- * ------------------------------------------------------------------
- * Easy3D is free software; you can redistribute it and/or modify
- * it under the terms of the GNU General Public License Version 3
- * as published by the Free Software Foundation.
- *
- * Easy3D is distributed in the hope that it will be useful,
- * but WITHOUT ANY WARRANTY; without even the implied warranty of
- * MERCHANTABILITY or FITNESS FOR A PARTICULAR PURPOSE. See the
- * GNU General Public License for more details.
- *
- * You should have received a copy of the GNU General Public License
- * along with this program. If not, see <http://www.gnu.org/licenses/>.
- */
-
-#include "camera_calibration.h"
-#include "matrix_algo.h"
-
-
-using namespace easy3d;
-
-
-/**
- * @param points_3d   An array of 3D points.
- * @param points_2d   An array of 2D points.
- * @return True on success, otherwise false. On success, the camera parameters are returned by
- *           - fx and fy: the focal length (in our slides, we use 'alpha' and 'beta'),
- *           - cx and cy: the principal point (in our slides, we use 'u0' and 'v0'),
- *           - skew:      the skew factor ('-alpha * cot_theta')
- *           - R:         the 3x3 rotation matrix encoding camera orientation.
- *           - t:         a 3D vector encoding camera location.
- */
-
-bool CameraCalibration::calibration(
-        const std::vector<vec3>& points_3d,
-        const std::vector<vec2>& points_2d,
-        float& fx, float& fy,
-        float& cx, float& cy,
-        float& skew,
-        mat3& R,
-        vec3& t)
-{
-    //check for duplicate and negative points in input:
-    std::vector<int> duplicateLocations;
-
-    for (unsigned int i = 0; i < points_3d.size(); i ++ ){
-        // check for negative 3D points
-        if (points_3d[i].x < 0 || points_3d[i].y < 0 || points_3d[i].x < 0){
-            std::cout << "Invalid 3d point with negative coordinates: ("
-                      << points_3d[i].x << " "
-                      << points_3d[i].y << " "
-                      << points_3d[i].z<< ")" << std::endl;
-            std::cout << "Point is ignored" << std::endl;
-
-            duplicateLocations.emplace_back(i);
-            continue;
-        }
-
-        // check for negative 2D points
-        if (points_2d[i].x < 0 || points_2d[i].y < 0){
-            std::cout << "Invalid 2d point with negative coordinates: ("
-                      << points_2d[i].x << " "
-                      << points_2d[i].y << ")" << std::endl;
-            std::cout << "Point is ignored" << std::endl;
-
-            duplicateLocations.emplace_back(i);
-            continue;
-        }
-
-        // check for duplicates
-        for (unsigned int j = 0; j < points_3d.size(); j ++) {
-            if ( i >= j) {
-                continue;
-            }
-            if (points_3d[i].x == points_3d[j].x
-                && points_3d[i].y == points_3d[j].y
-                && points_3d[i].z == points_3d[j].z) {
-
-                std::cout << "Duplicate 3d point with coordinates: ("
-                          << points_3d[i][0] << " "
-                          << points_3d[i][1] << " "
-                          << points_3d[i][2] << ")" << std::endl;
-                std::cout << "Point is ignored" << std::endl;
-
-                duplicateLocations.emplace_back(i);
-                break;
-            }
-        }
-    }
-
-    // check if the size after removal is big enough
-    if (points_3d.size() - duplicateLocations.size() < 6){
-        std::cerr << "expecting at least 6 unique pairs of 3D/2D corresponding points" << std::endl;
-        return false;
-    }
-
-    // remove invalid points from data:
-    for(int i = duplicateLocations.size(); i--;){
-        points_3d_.erase(points_3d.begin() + i);
-        points_2d_.erase(points_2d.begin() + i);
-    }
-
-    /// TASK: construct the P matrix (so P * m = 0).
-
-    // P initialized with 0s, size (2*[number of point pairs], 3)
-    int height = (int) points_2d.size() * 2;  // 2n
-    Matrix<double> P(height, 12,  0.0);
-
-    // filling P: for each point pair
-    for (int i = 0; i < (int) points_2d_.size(); ++i) {
-        // P_i = real world coordinate
-        double Px = points_3d_[i][0];
-        double Py = points_3d_[i][1];
-        double Pz = points_3d_[i][2];
-
-        // filling the rows of P: twice, for x and y of the 2d point (u & v)
-        for (int j = 0; j < 2; ++j) {
-            // Pi^T
-            P(i*2 + j, 0 + j*4) = Px;
-            P(i*2 + j, 1 + j*4) = Py;
-            P(i*2 + j, 2 + j*4) = Pz;
-            P(i*2 + j, 3 + j*4) = 1.0;
-            // -[u or v] * Pi^T
-            P(i*2 + j, 8) = -points_2d_[i][j] * Px;
-            P(i*2 + j, 9) = -points_2d_[i][j] * Py;
-            P(i*2 + j, 10) = -points_2d_[i][j] * Pz;
-            P(i*2 + j, 11) = -points_2d_[i][j] * 1.0;
-        }
-    }
-
-    std::cout << "P: \n" << P << std::endl;
-
-    //solve for M (the whole projection matrix, i.e., M = K * [R, t]) using SVD decomposition.
-
-    Matrix<double> U(height, height, 0.0);   // initialized with 0s
-    Matrix<double> S(height, 12, 0.0);   // initialized with 0s
-    Matrix<double> V(12, 12, 0.0);   // initialized with 0s
-
-    // Compute the SVD decomposition of P
-    svd_decompose(P, U, S, V);
-
-    // M from m (m = last column of V)
-    Matrix<double> M(3, 4, 0.0);    // initialized with 0s
-
-    // populate M
-    for (int i = 0; i < 3; i ++){
-        for (int j = 0; j < 4; j++){
-            M(i,j) = V(i * 4 + j, 11);
-        }
-    }
-    std::cout << "M: \n" << M << std::endl;
-
-    // check if M is correct by applying it to the 3D points
-    for (int i=0; i<points_2d_.size(); ++i) {
-        Matrix<double> pts_3d(4, 1, 0.0);
-        pts_3d[0][0] = points_3d_[i][0];
-        pts_3d[1][0] = points_3d_[i][1];
-        pts_3d[2][0] = points_3d_[i][2];
-        pts_3d[3][0] = 1.0;
-        auto test_pts = M * pts_3d;
-        std::cout << "\t real points: " << i << ": (" << points_3d_[i] << ") <-> (" << points_2d_[i] << ")" << std::endl;
-        std::cout << "\t own points:  " << i << ": (" << test_pts[0][0] / test_pts[2][0] << " "
-                                                      << test_pts[0][1] / test_pts[2][0] << ")" << std::endl;
-
-    }
-
-    // extract intrinsic parameters from M.
-    // A = the three leftmost columns of M, b = column 4
-    auto a1 = M.get_row(0);
-    a1 = {a1[0], a1[1], a1[2]};
-    auto a2 = M.get_row(1);
-    a2 = {a2[0], a2[1], a2[2]};
-    auto a3 = M.get_row(2);
-    a3 = {a3[0], a3[1], a3[2]};
-
-    std::cout << "A_1: " << a1 << std::endl;
-    std::cout << "A_2: " << a2 << std::endl;
-    std::cout << "A_3: " << a3 << std::endl;
-
-    /// scaling factor rho
-    double rho =  1 / norm(a3);
-
-    std::cout << "rho: " << rho << std::endl;
-    std::cout << "norm(a3): " << norm(a3) << std::endl;
-    std::cout << "M: " << M << std::endl;
-
-    /// principal point (cx, cy)
-    auto u0 = pow(rho, 2) * a1 * a3;
-    auto v0 = pow(rho, 2) * a2 * a3;
-
-    std::cout << "cx: " << u0 << std::endl;
-    std::cout << "cy: " << v0 << std::endl;
-    cx = u0;
-    cy = v0;
-
-    /// skew angle theta
-    double theta = acos(- ( (cross(a1, a3) * cross(a2, a3)) / (norm(cross(a1, a3)) * norm(cross(a2, a3))) ));
-
-    std::cout << "theta: " << theta << std::endl;
-    std::cout << "theta (deg): " << rad2deg(theta) << std::endl;
-
-    /// focal length fx & fy
-
-    // alpha = rho^2 * length(a1 x a3) * sin(theta)
-    // beta = rho^2 * length(a2 x a3) * sin(theta)
-
-    double alpha = pow(rho, 2) * norm(cross(a1, a3)) * sin(theta);
-    double beta = pow(rho, 2) * norm(cross(a2, a3)) * sin(theta);
-    std::cout << "alpha (fx): " << alpha << std::endl;
-    std::cout << "beta: " << beta << std::endl;
-    std::cout << "fy: " << beta / sin(theta) << std::endl;
-
-    fx = (float) alpha;
-    fy = (float) (beta / sin(theta));
-
-
-    /// skew factor
-    skew = (float) (- fx * cos(theta));
-    std::cout << "skew factor: " << skew << std::endl;
-
-
-    /// rotation matrix R
-
-    auto r1 = cross(a2, a3) / norm(cross(a2, a3));
-    auto r3 = rho * a3;
-    auto r2 = cross(r3, r1);
-
-    std::cout << "r1: " << r1 << std::endl;
-    std::cout << "r2: " << r2 << std::endl;
-    std::cout << "r3: " << r3 << std::endl;
-
-//    std::cout << "R: " << R << std::endl;
-
-    R(0, 0) = r1[0];
-    R(0, 1) = r1[1];
-    R(0, 2) = r1[2];
-
-    R(1, 0) = r2[0];
-    R(1, 1) = r2[1];
-    R(1, 2) = r2[2];
-
-    R(2, 0) = r3[0];
-    R(2, 1) = r3[1];
-    R(2, 2) = r3[2];
-
-    std::cout << "R: " << R << std::endl;
-
-    /// translation 3D vector t (camera location)
-
-    // t = rho * K^-1 * b
-
-    // K =  | fx    s     cx  |
-    //      | 0     fy    cy  |
-    //      | 0     0     1   |
-
-    Matrix<double> K(3, 3, 0.0);   // initialized with 0s
-
-    K(0, 0) = fx;
-    K(0, 1) = skew;
-    K(0, 2) = cx;
-    K(1, 1) = fy;
-    K(1, 2) = cy;
-    K(2, 2) = 1.0;
-
-    std::cout << "K: " << K << std::endl;
-
-    Matrix<double> invK(3, 3);
-    inverse(K, invK);
-
-    // todo: is b then the last column of M?
-    auto b_T = M.get_column(3);
-    Matrix<double> b(3, 1, 0.0);
-    b[0][0] = b_T[0];
-    b[1][0] = b_T[1];
-    b[2][0] = b_T[2];
-
-
-    Matrix<double> t_T = rho * invK * b;
-
-    std::cout << "inv K: " << invK << std::endl;
-    std::cout << "K * inv K: " << K * invK << std::endl;
-    std::cout << "t_T: " << t_T << std::endl;
-
-    t[0] = t_T[0][0];
-    t[1] = t_T[1][0];
-    t[2] = t_T[2][0];
-
-    std::cout << "t: " << t << std::endl;
-
-
-    /// TASK: uncomment the line below to return true when testing your algorithm and in you final submission.
-    // this draws a camera with the calculated M parameters
-    return true;
-
-
-
-    /// TASK: The following code is just an example showing you SVD decomposition, matrix inversion, and some related.
-    /// TASK: Delete the code below (or change "#if 1" in the first line to "#if 0") in you final submission.
-#if 0
-    std::cout << "[Liangliang:] Camera calibration requires computing the SVD and inverse of matrices.\n"
-                 "\tIn this assignment, I provide you with a Matrix data structure for storing matrices of arbitrary\n"
-                 "\tsizes (see matrix.h). I also wrote the example code to show you how to:\n"
-                 "\t\t- use the dynamic 1D array data structure 'std::vector' from the standard C++ library;\n"
-                 "\t\t  The points (both 3D and 2D) are stored in such arrays;\n"
-                 "\t\t- use the template matrix class (which can have an arbitrary size);\n"
-                 "\t\t- compute the SVD of a matrix;\n"
-                 "\t\t- compute the inverse of a matrix;\n"
-                 "\t\t- compute the transpose of a matrix.\n"
-                 "\tThe following are just the output of these examples. You should delete ALL unrelated code and\n"
-                 "\tavoid unnecessary output in you final submission.\n\n";
-
-    // This is a 1D array of 'double' values. Alternatively, you can use 'double mat[25]' but you cannot change it
-    // length. With 'std::vector', you can do append/delete/insert elements, and much more. The 'std::vector' can store
-    // not only 'double', but also any other types of objects. In case you may want to learn more about 'std::vector'
-    // check here: https://en.cppreference.com/w/cpp/container/vector
-    std::vector<double> array = {1, 3, 3, 4, 7, 6, 2, 8, 2, 8, 3, 2, 4, 9, 1, 7, 3, 23, 2, 3, 5, 2, 1, 5, 8, 9, 22};
-    array.push_back(5); // append 5 to the array (so the size will increase by 1).
-    array.insert(array.end(), 10, 3);  // append ten 3 (so the size will grow by 10).
-
-    // To access its values
-    for (int i=0; i<array.size(); ++i)
-        std::cout << array[i] << " ";  // use 'array[i]' to access its i-th element.
-    std::cout << std::endl;
-
-    // Define an m-by-n double valued matrix.
-    // Here I use the above array to initialize it. You can also use A(i, j) to initialize/modify/access its elements.
-    const int m = 6, n = 5;
-    Matrix<double> A(m, n, array.data());    // 'array.data()' returns a pointer to the array.
-    std::cout << "M: \n" << A << std::endl;
-
-    Matrix<double> U(m, m, 0.0);   // initialized with 0s
-    Matrix<double> S(m, n, 0.0);   // initialized with 0s
-    Matrix<double> V(n, n, 0.0);   // initialized with 0s
-
-    // Compute the SVD decomposition of A
-    svd_decompose(A, U, S, V);
-
-    // Now let's check if the SVD result is correct
-
-    // Check 1: U is orthogonal, so U * U^T must be identity
-    std::cout << "U*U^T: \n" << U * transpose(U) << std::endl;
-
-    // Check 2: V is orthogonal, so V * V^T must be identity
-    std::cout << "V*V^T: \n" << V * transpose(V) << std::endl;
-
-    // Check 3: S must be a diagonal matrix
-    std::cout << "S: \n" << S << std::endl;
-
-    // Check 4: according to the definition, A = U * S * V^T
-    std::cout << "M - U * S * V^T: \n" << A - U * S * transpose(V) << std::endl;
-
-    // Define a 5 by 5 square matrix and compute its inverse.
-    Matrix<double> B(5, 5, array.data());    // Here I use part of the above array to initialize B
-    // Compute its inverse
-    Matrix<double> invB(5, 5);
-    inverse(B, invB);
-    // Let's check if the inverse is correct
-    std::cout << "B * invB: \n" << B * invB << std::endl;
-
-    return false;
-    // TODO: delete the above code in you final submission (which are just examples).
-#endif
-}
-
-
-
-
-
-
-
-
-
-
-
-
-
-
-
-
-
->>>>>>> 7eff228b
